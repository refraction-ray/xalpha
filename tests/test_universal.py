--- conflicted
+++ resolved
@@ -198,7 +198,6 @@
 def test_get_zzindex():
     assert len(xa.get_daily("ZZH30533")) > 100
 
-<<<<<<< HEAD
 
 def test_get_gzindex():
     df = xa.get_daily("GZB30018", start="20200202", end="20200204")
@@ -208,17 +207,23 @@
 def test_get_es():
     df = xa.get_daily("ESCI000302", start="20190419", end="2019/04/22")
     assert round(df.iloc[-1]["settlement"], 2) == 1074.80
-=======
+
+
 def test_get_ycharts():
     d = xa.get_daily(code="yc-companies/DBP", start="20200401", end="20200402")
     assert d.iloc[0]["close"] == 41.04
 
-    d = xa.get_daily(code="yc-companies/DBP/net_asset_value", start="20200401", end="20200402")
+    d = xa.get_daily(
+        code="yc-companies/DBP/net_asset_value", start="20200401", end="20200402"
+    )
     assert d.iloc[0]["close"] == 40.7144
 
     d = xa.get_daily(code="yc-indices/^SPGSCICO", start="20200401", end="20200402")
     assert d.iloc[0]["close"] == 111.312
 
-    d = xa.get_daily(code="yc-indices/^SPGSCICO/total_return_forward_adjusted_price", start="20200401", end="20200402")
-    assert d.iloc[0]["close"] == 169.821
->>>>>>> 4a517403
+    d = xa.get_daily(
+        code="yc-indices/^SPGSCICO/total_return_forward_adjusted_price",
+        start="20200401",
+        end="20200402",
+    )
+    assert d.iloc[0]["close"] == 169.821